SubDir HAIKU_TOP src system boot loader ;

SubDirHdrs $(HAIKU_TOP) src add-ons kernel partitioning_systems amiga ;
SubDirHdrs $(HAIKU_TOP) src add-ons kernel partitioning_systems apple ;
SubDirHdrs $(HAIKU_TOP) src add-ons kernel partitioning_systems gpt ;
SubDirHdrs $(HAIKU_TOP) src add-ons kernel partitioning_systems intel ;
UsePrivateKernelHeaders ;
UsePrivateHeaders [ FDirName kernel disk_device_manager ] ;
UsePrivateHeaders [ FDirName kernel util ] ;
UsePrivateHeaders shared storage ;

{
	DEFINES +=
		_BOOT_MODE
		BOOT_ARCH=\\\"$(TARGET_KERNEL_ARCH)\\\"
		KMESSAGE_CONTAINER_ONLY

		BOOT_SUPPORT_PARTITION_INTEL

		BOOT_SUPPORT_FILE_SYSTEM_BFS
		BOOT_SUPPORT_FILE_SYSTEM_TARFS
		#BOOT_SUPPORT_FILE_MAP_DISK
		BOOT_SUPPORT_FILE_SYSTEM_FAT
	;

	# Add architecture specific partition/file system modules

	switch $(TARGET_KERNEL_ARCH) {
		case "ppc" :
		{
			DEFINES +=
				BOOT_SUPPORT_PARTITION_AMIGA
				BOOT_SUPPORT_PARTITION_APPLE

				BOOT_SUPPORT_FILE_SYSTEM_AMIGA_FFS
			;
		}
		case "x86" :
		{
<<<<<<< HEAD
			DEFINES +=
=======
			defines +=
				ALTERNATE_BOOT_ARCH=\\\"x86_64\\\"
				BOOT_SUPPORT_ELF64

>>>>>>> 1a84d6b3
				BOOT_SUPPORT_PARTITION_EFI

				#BOOT_SUPPORT_FILE_SYSTEM_FAT
			;
		}
	}

	local kernelC++Header = [ FDirName $(HAIKU_TOP) headers private kernel util
		kernel_cpp.h ] ;

	SubDirC++Flags -fno-rtti -include $(kernelC++Header) ;
}

<<<<<<< HEAD

KernelStaticLibrary boot_loader :
=======
BootStaticLibrary boot_loader :
>>>>>>> 1a84d6b3
	elf.cpp
	heap.cpp
	kernel_args.cpp
	load_driver_settings.cpp
	loader.cpp
	main.cpp
	menu.cpp
	pager.cpp
	partitions.cpp
	RootFileSystem.cpp
	stdio.cpp
	vfs.cpp
	vm.cpp

	# libroot
	driver_settings.cpp

	# utils
	kernel_cpp.cpp
	KMessage.cpp
	list.cpp
	ring_buffer.cpp
	safemode_settings.cpp

	Referenceable.cpp

	: -fno-pic
	;

# The partition support is built in an extra static library
# so that only the ones that are used will be included.

BootStaticLibrary boot_partitions :
	FileMapDisk.cpp
	amiga_rdb.cpp
	apple.cpp

	efi_gpt.cpp
	Header.cpp
	crc32.cpp
	utility.cpp

	intel.cpp
	PartitionMap.cpp
	PartitionMapParser.cpp
	: -fno-pic
	;

# Tell Jam where to find the utility sources
SEARCH on [ FGristFiles kernel_cpp.cpp list.cpp ring_buffer.cpp ]
    = [ FDirName $(HAIKU_TOP) src system kernel util ] ;

SEARCH on [ FGristFiles KMessage.cpp ]
    = [ FDirName $(HAIKU_TOP) src system kernel messaging ] ;

SEARCH on [ FGristFiles safemode_settings.cpp ]
    = [ FDirName $(HAIKU_TOP) src system kernel debug ] ;

SEARCH on [ FGristFiles driver_settings.cpp ]
    = [ FDirName $(HAIKU_TOP) src system libroot os ] ;

SEARCH on [ FGristFiles amiga_rdb.cpp ]
    = [ FDirName $(HAIKU_TOP) src add-ons kernel partitioning_systems amiga ] ;

SEARCH on [ FGristFiles apple.cpp ]
    = [ FDirName $(HAIKU_TOP) src add-ons kernel partitioning_systems apple ] ;

SEARCH on [ FGristFiles efi_gpt.cpp Header.cpp crc32.cpp utility.cpp ]
    = [ FDirName $(HAIKU_TOP) src add-ons kernel partitioning_systems gpt ] ;

SEARCH on [ FGristFiles intel.cpp PartitionMap.cpp PartitionMapParser.cpp ]
    = [ FDirName $(HAIKU_TOP) src add-ons kernel partitioning_systems intel ] ;

SEARCH on [ FGristFiles stage2_crt0.S ]
    = [ FDirName $(HAIKU_TOP) src system boot arch $(TARGET_KERNEL_ARCH) ] ;

SEARCH on [ FGristFiles Referenceable.cpp ]
    = [ FDirName $(HAIKU_TOP) src kits support ] ;


SubInclude HAIKU_TOP src system boot loader file_systems ;
SubInclude HAIKU_TOP src system boot loader net ;<|MERGE_RESOLUTION|>--- conflicted
+++ resolved
@@ -37,14 +37,10 @@
 		}
 		case "x86" :
 		{
-<<<<<<< HEAD
 			DEFINES +=
-=======
-			defines +=
 				ALTERNATE_BOOT_ARCH=\\\"x86_64\\\"
 				BOOT_SUPPORT_ELF64
 
->>>>>>> 1a84d6b3
 				BOOT_SUPPORT_PARTITION_EFI
 
 				#BOOT_SUPPORT_FILE_SYSTEM_FAT
@@ -58,12 +54,8 @@
 	SubDirC++Flags -fno-rtti -include $(kernelC++Header) ;
 }
 
-<<<<<<< HEAD
 
-KernelStaticLibrary boot_loader :
-=======
 BootStaticLibrary boot_loader :
->>>>>>> 1a84d6b3
 	elf.cpp
 	heap.cpp
 	kernel_args.cpp
