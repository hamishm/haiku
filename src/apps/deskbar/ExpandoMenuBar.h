/*
Open Tracker License

Terms and Conditions

Copyright (c) 1991-2000, Be Incorporated. All rights reserved.

Permission is hereby granted, free of charge, to any person obtaining a copy of
this software and associated documentation files (the "Software"), to deal in
the Software without restriction, including without limitation the rights to
use, copy, modify, merge, publish, distribute, sublicense, and/or sell copies
of the Software, and to permit persons to whom the Software is furnished to do
so, subject to the following conditions:

The above copyright notice and this permission notice applies to all licensees
and shall be included in all copies or substantial portions of the Software.

THE SOFTWARE IS PROVIDED "AS IS", WITHOUT WARRANTY OF ANY KIND, EXPRESS OR
IMPLIED, INCLUDING BUT NOT LIMITED TO THE WARRANTIES OF TITLE, MERCHANTABILITY,
FITNESS FOR A PARTICULAR PURPOSE AND NONINFRINGEMENT. IN NO EVENT SHALL
BE INCORPORATED BE LIABLE FOR ANY CLAIM, DAMAGES OR OTHER LIABILITY, WHETHER IN
AN ACTION OF CONTRACT, TORT OR OTHERWISE, ARISING FROM, OUT OF, OR IN CONNECTION
WITH THE SOFTWARE OR THE USE OR OTHER DEALINGS IN THE SOFTWARE.

Except as contained in this notice, the name of Be Incorporated shall not be
used in advertising or otherwise to promote the sale, use or other dealings in
this Software without prior written authorization from Be Incorporated.

Tracker(TM), Be(R), BeOS(R), and BeIA(TM) are trademarks or registered
trademarks of Be Incorporated in the United States and other countries. Other
brand product names are registered trademarks or trademarks of their respective
holders.
All rights reserved.
*/
#ifndef EXPANDO_MENU_BAR_H
#define EXPANDO_MENU_BAR_H


// application list
// top level at window
// in expanded mode horizontal and vertical


#include <MenuBar.h>
#include <Locker.h>


class BBitmap;
class TBarView;
class TBarMenuTitle;
class TTeamMenuItem;

//#define DOUBLECLICKBRINGSTOFRONT

enum drag_and_drop_selection {
	kNoSelection,
	kDeskbarMenuSelection,
	kAppMenuSelection,
	kAnyMenuSelection
};

class TExpandoMenuBar : public BMenuBar {
public:
							TExpandoMenuBar(BRect frame, const char* name,
								TBarView* barView, bool vertical);

	virtual	void			AttachedToWindow();
	virtual	void			DetachedFromWindow();

	virtual	void			Draw(BRect update);
	virtual	void			DrawBackground(BRect update);

<<<<<<< HEAD
		TTeamMenuItem* TeamItemAtPoint(BPoint location,
			BMenuItem** _item = NULL);
		bool InDeskbarMenu(BPoint) const;
=======
	virtual	void			MessageReceived(BMessage* message);
>>>>>>> 1a84d6b3

	virtual	void			MouseDown(BPoint where);
	virtual	void			MouseMoved(BPoint where, uint32 code,
								const BMessage* message);
	virtual	void			MouseUp(BPoint where);

			void			BuildItems();

			TTeamMenuItem*	TeamItemAtPoint(BPoint location,
								BMenuItem** _item = NULL);
			bool			InDeskbarMenu(BPoint) const;

			void			CheckItemSizes(int32 delta);

			menu_layout		MenuLayout() const;

			void			SetMaxItemWidth();

			void			SizeWindow(int32 delta);
			bool			CheckForSizeOverrun();

<<<<<<< HEAD
		float fDeskbarMenuWidth;
=======
private:
	static	int				CompareByName(const void* first,
								const void* second);
	static	int32			monitor_team_windows(void* arg);
>>>>>>> 1a84d6b3

			void			AddTeam(BList* team, BBitmap* icon, char* name,
								char* signature);
			void			AddTeam(team_id team, const char* signature);
			void			RemoveTeam(team_id team, bool partial);

<<<<<<< HEAD
		TBarMenuTitle* fDeskbarMenuItem;
		TTeamMenuItem* fSeparatorItem;
		TTeamMenuItem* fPreviousDragTargetItem;
=======
			void			_FinishedDrag(bool invoke = false);
>>>>>>> 1a84d6b3

private:
			TBarView*		fBarView;
			bool			fVertical : 1;
			bool			fOverflow : 1;
			bool			fDrawLabel : 1;
			bool			fShowTeamExpander : 1;
			bool			fExpandNewTeams : 1;

			float			fDeskbarMenuWidth;
			TTeamMenuItem*	fPreviousDragTargetItem;
			BMenuItem*		fLastMousedOverItem;
			BMenuItem*		fLastClickedItem;
			bool			fClickedExpander;
			BList			fTeamList;

	static	bool			sDoMonitor;
	static	thread_id		sMonThread;
	static	BLocker			sMonLocker;
};


#endif // EXPANDO_MENU_BAR_H<|MERGE_RESOLUTION|>--- conflicted
+++ resolved
@@ -70,13 +70,7 @@
 	virtual	void			Draw(BRect update);
 	virtual	void			DrawBackground(BRect update);
 
-<<<<<<< HEAD
-		TTeamMenuItem* TeamItemAtPoint(BPoint location,
-			BMenuItem** _item = NULL);
-		bool InDeskbarMenu(BPoint) const;
-=======
 	virtual	void			MessageReceived(BMessage* message);
->>>>>>> 1a84d6b3
 
 	virtual	void			MouseDown(BPoint where);
 	virtual	void			MouseMoved(BPoint where, uint32 code,
@@ -98,27 +92,17 @@
 			void			SizeWindow(int32 delta);
 			bool			CheckForSizeOverrun();
 
-<<<<<<< HEAD
-		float fDeskbarMenuWidth;
-=======
 private:
 	static	int				CompareByName(const void* first,
 								const void* second);
 	static	int32			monitor_team_windows(void* arg);
->>>>>>> 1a84d6b3
 
 			void			AddTeam(BList* team, BBitmap* icon, char* name,
 								char* signature);
 			void			AddTeam(team_id team, const char* signature);
 			void			RemoveTeam(team_id team, bool partial);
 
-<<<<<<< HEAD
-		TBarMenuTitle* fDeskbarMenuItem;
-		TTeamMenuItem* fSeparatorItem;
-		TTeamMenuItem* fPreviousDragTargetItem;
-=======
 			void			_FinishedDrag(bool invoke = false);
->>>>>>> 1a84d6b3
 
 private:
 			TBarView*		fBarView;
