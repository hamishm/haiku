--- conflicted
+++ resolved
@@ -471,27 +471,6 @@
 		scsi_get_sense_key_info(parameter.sense_key, &label, &action, &status);
 	}
 
-<<<<<<< HEAD
-				return B_DEV_MEDIA_CHANGED;
-			}
-			// fall through
-
-		case SCSI_SENSE_KEY_NOT_READY:
-			TRACE("request_sense: device not ready (asc 0x%02x ascq 0x%02x)\n",
-				parameter.additional_sense_code,
-				parameter.additional_sense_code_qualifier);
-			lun->media_present = false;
-			usb_disk_reset_capacity(lun);
-			return B_DEV_NOT_READY;
-
-		case SCSI_SENSE_KEY_DATA_PROTECT:
-			TRACE_ALWAYS("request_sense: write protected\n");
-			return B_READ_ONLY_DEVICE;
-
-		case SCSI_SENSE_KEY_ABORTED_COMMAND:
-			TRACE_ALWAYS("request_sense: command aborted\n");
-			return B_CANCELED;
-=======
 	if (status == B_DEV_MEDIA_CHANGED) {
 		lun->media_changed = true;
 		lun->media_present = true;
@@ -501,7 +480,6 @@
 	} else if (status == B_DEV_NOT_READY) {
 		lun->media_present = false;
 		usb_disk_reset_capacity(lun);
->>>>>>> 6c7caf44
 	}
 	
 	if (_action != NULL)
@@ -1112,9 +1090,6 @@
 	switch (op) {
 		case B_GET_MEDIA_STATUS:
 		{
-<<<<<<< HEAD
-			*(status_t *)buffer = usb_disk_test_unit_ready(lun);
-=======
 			err_act action = err_act_ok;
 			for (uint32 tries = 0; tries < 3; tries++) {
 				status_t ready = usb_disk_test_unit_ready(lun, &action);
@@ -1126,7 +1101,6 @@
 				}
 				snooze(500000);
 			}			
->>>>>>> 6c7caf44
 			TRACE("B_GET_MEDIA_STATUS: 0x%08" B_PRIx32 "\n",
 				*(status_t *)buffer);
 			result = B_OK;
