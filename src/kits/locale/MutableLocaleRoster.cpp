/*
 * Copyright 2003-2012, Haiku. All rights reserved.
 * Distributed under the terms of the MIT License.
 *
 * Authors:
 *		Axel Dörfler, axeld@pinc-software.de
 *		Oliver Tappe, zooey@hirschkaefer.de
 */


#include <MutableLocaleRoster.h>

#include <pthread.h>

#include <Application.h>
#include <Autolock.h>
#include <Catalog.h>
#include <CatalogData.h>
#include <Debug.h>
#include <Entry.h>
#include <FormattingConventions.h>
#include <Language.h>
#include <LocaleRosterData.h>
#include <String.h>


namespace BPrivate {


namespace {


static MutableLocaleRoster* sLocaleRoster;

static pthread_once_t sLocaleRosterInitOnce = PTHREAD_ONCE_INIT;


}	// anonymous namespace


static void
<<<<<<< HEAD
InitializeRosterData()
{
	sRosterData = new (std::nothrow) RosterData(BLanguage("en_US"),
		BFormattingConventions("en_US"));
}


RosterData::RosterData(const BLanguage& language,
	const BFormattingConventions& conventions)
	:
	fLock("LocaleRosterData"),
	fDefaultLocale(&language, &conventions),
	fIsFilesystemTranslationPreferred(false),
	fAreResourcesLoaded(false)
{
	fInitStatus = _Initialize();
}


RosterData::~RosterData()
{
	BAutolock lock(fLock);

	_CleanupCatalogAddOns();
	closelog();
}


/*static*/ RosterData*
RosterData::Default()
{
	if (sRosterData == NULL)
		pthread_once(&sRosterDataInitOnce, &BPrivate::InitializeRosterData);

	return sRosterData;
}


status_t
RosterData::InitCheck() const
{
	return fAreResourcesLoaded ? B_OK : B_NO_INIT;
}


status_t
RosterData::Refresh()
{
	BAutolock lock(fLock);
	if (!lock.IsLocked())
		return B_ERROR;

	_LoadLocaleSettings();
	_LoadTimeSettings();

	return B_OK;
}


int
RosterData::CompareInfos(const void* left, const void* right)
{
	return ((CatalogAddOnInfo*)right)->fPriority
		- ((CatalogAddOnInfo*)left)->fPriority;
}


status_t
RosterData::SetDefaultFormattingConventions(
	const BFormattingConventions& newFormattingConventions)
{
	status_t status = B_OK;

	BAutolock lock(fLock);
	if (!lock.IsLocked())
		return B_ERROR;

	status = _SetDefaultFormattingConventions(newFormattingConventions);

	if (status == B_OK)
		status = _SaveLocaleSettings();

	if (status == B_OK) {
		BMessage updateMessage(B_LOCALE_CHANGED);
		status = _AddDefaultFormattingConventionsToMessage(&updateMessage);
		if (status == B_OK)
			status = be_roster->Broadcast(&updateMessage);
	}

	return status;
}


status_t
RosterData::SetDefaultTimeZone(const BTimeZone& newZone)
{
	status_t status = B_OK;

	BAutolock lock(fLock);
	if (!lock.IsLocked())
		return B_ERROR;

	status = _SetDefaultTimeZone(newZone);

	if (status == B_OK)
		status = _SaveTimeSettings();

	if (status == B_OK) {
		BMessage updateMessage(B_LOCALE_CHANGED);
		status = _AddDefaultTimeZoneToMessage(&updateMessage);
		if (status == B_OK)
			status = be_roster->Broadcast(&updateMessage);
	}

	return status;
}


status_t
RosterData::SetPreferredLanguages(const BMessage* languages)
{
	status_t status = B_OK;

	BAutolock lock(fLock);
	if (!lock.IsLocked())
		return B_ERROR;

	status = _SetPreferredLanguages(languages);

	if (status == B_OK)
		status = _SaveLocaleSettings();

	if (status == B_OK) {
		BMessage updateMessage(B_LOCALE_CHANGED);
		status = _AddPreferredLanguagesToMessage(&updateMessage);
		if (status == B_OK)
			status = be_roster->Broadcast(&updateMessage);
	}

	return status;
}


status_t
RosterData::SetFilesystemTranslationPreferred(bool preferred)
{
	BAutolock lock(fLock);
	if (!lock.IsLocked())
		return B_ERROR;

	_SetFilesystemTranslationPreferred(preferred);

	status_t status = _SaveLocaleSettings();

	if (status == B_OK) {
		BMessage updateMessage(B_LOCALE_CHANGED);
		status = _AddFilesystemTranslationPreferenceToMessage(&updateMessage);
		if (status == B_OK)
			status = be_roster->Broadcast(&updateMessage);
	}

	return status;
}


status_t
RosterData::_Initialize()
{
	openlog_team("liblocale.so", LOG_PID, LOG_USER);
#ifndef DEBUG
	setlogmask_team(LOG_UPTO(LOG_WARNING));
#endif

	status_t result = _InitializeCatalogAddOns();
	if (result != B_OK)
		return result;

	if ((result = Refresh()) != B_OK)
		return result;

	fInitStatus = B_OK;
	return B_OK;
}


/*
iterate over add-on-folders and collect information about each
catalog-add-ons (types of catalogs) into fCatalogAddOnInfos.
*/
status_t
RosterData::_InitializeCatalogAddOns()
{
	BAutolock lock(fLock);
	if (!lock.IsLocked())
		return B_ERROR;

	// add info about embedded default catalog:
	CatalogAddOnInfo* defaultCatalogAddOnInfo
		= new(std::nothrow) CatalogAddOnInfo("Default", "",
			DefaultCatalog::kDefaultCatalogAddOnPriority);
	if (!defaultCatalogAddOnInfo)
		return B_NO_MEMORY;

	defaultCatalogAddOnInfo->fInstantiateFunc = DefaultCatalog::Instantiate;
	defaultCatalogAddOnInfo->fCreateFunc = DefaultCatalog::Create;
	fCatalogAddOnInfos.AddItem((void*)defaultCatalogAddOnInfo);

	directory_which folders[] = {
		B_USER_NONPACKAGED_ADDONS_DIRECTORY,
		B_USER_ADDONS_DIRECTORY,
		B_COMMON_NONPACKAGED_ADDONS_DIRECTORY,
		B_COMMON_ADDONS_DIRECTORY,
		B_SYSTEM_ADDONS_DIRECTORY,
	};
	BPath addOnPath;
	BDirectory addOnFolder;
	char buf[4096];
	status_t err;
	for (uint32 f = 0; f < sizeof(folders) / sizeof(directory_which); ++f) {
		find_directory(folders[f], &addOnPath);
		BString addOnFolderName(addOnPath.Path());
		addOnFolderName << "/locale/catalogs";

		system_info info;
		if (get_system_info(&info) == B_OK
				&& (info.abi & B_HAIKU_ABI_MAJOR)
				!= (B_HAIKU_ABI & B_HAIKU_ABI_MAJOR)) {
			switch (B_HAIKU_ABI & B_HAIKU_ABI_MAJOR) {
				case B_HAIKU_ABI_GCC_2:
					addOnFolderName << "/gcc2";
					break;
				case B_HAIKU_ABI_GCC_4:
					addOnFolderName << "/gcc4";
					break;
			}
		}


		err = addOnFolder.SetTo(addOnFolderName.String());
		if (err != B_OK)
			continue;

		// scan through all the folder's entries for catalog add-ons:
		int32 count;
		int8 priority;
		entry_ref eref;
		BNode node;
		BEntry entry;
		dirent* dent;
		while ((count = addOnFolder.GetNextDirents((dirent*)buf, 4096)) > 0) {
			dent = (dirent*)buf;
			while (count-- > 0) {
				if (strcmp(dent->d_name, ".") && strcmp(dent->d_name, "..")
						&& strcmp(dent->d_name, "gcc2")
						&& strcmp(dent->d_name, "gcc4")) {
					// we have found (what should be) a catalog-add-on:
					eref.device = dent->d_pdev;
					eref.directory = dent->d_pino;
					eref.set_name(dent->d_name);
					entry.SetTo(&eref, true);
						// traverse through any links to get to the real thang!
					node.SetTo(&entry);
					priority = -1;
					if (node.ReadAttr(kPriorityAttr, B_INT8_TYPE, 0,
						&priority, sizeof(int8)) <= 0) {
						// add-on has no priority-attribute yet, so we load it
						// to fetch the priority from the corresponding
						// symbol...
						BString fullAddOnPath(addOnFolderName);
						fullAddOnPath << "/" << dent->d_name;
						image_id image = load_add_on(fullAddOnPath.String());
						if (image >= B_OK) {
							uint8* prioPtr;
							if (get_image_symbol(image, "gCatalogAddOnPriority",
								B_SYMBOL_TYPE_DATA,
								(void**)&prioPtr) == B_OK) {
								priority = *prioPtr;
								node.WriteAttr(kPriorityAttr, B_INT8_TYPE, 0,
									&priority, sizeof(int8));
							} else {
								log_team(LOG_ERR,
									"couldn't get priority for add-on %s\n",
									fullAddOnPath.String());
							}
							unload_add_on(image);
						} else {
							log_team(LOG_ERR,
								"couldn't load add-on %s, error: %s\n",
								fullAddOnPath.String(), strerror(image));
						}
					}

					if (priority >= 0) {
						// add-ons with priority < 0 will be ignored
						CatalogAddOnInfo* addOnInfo
							= new(std::nothrow) CatalogAddOnInfo(dent->d_name,
								addOnFolderName, priority);
						if (addOnInfo)
							fCatalogAddOnInfos.AddItem((void*)addOnInfo);
					}
				}
				// Bump the dirent-pointer by length of the dirent just handled:
				dent = (dirent*)((char*)dent + dent->d_reclen);
			}
		}
	}
	fCatalogAddOnInfos.SortItems(CompareInfos);

	return B_OK;
}


/*
 * unloads all catalog-add-ons (which will throw away all loaded catalogs, too)
 */
void
RosterData::_CleanupCatalogAddOns()
{
	BAutolock lock(fLock);
	if (!lock.IsLocked())
		return;

	int32 count = fCatalogAddOnInfos.CountItems();
	for (int32 i = 0; i<count; ++i) {
		CatalogAddOnInfo* info
			= static_cast<CatalogAddOnInfo*>(fCatalogAddOnInfos.ItemAt(i));
		delete info;
	}
	fCatalogAddOnInfos.MakeEmpty();
}


status_t
RosterData::_LoadLocaleSettings()
{
	BPath path;
	BFile file;
	status_t status = find_directory(B_USER_SETTINGS_DIRECTORY, &path);
	if (status == B_OK) {
		path.Append("Locale settings");
		status = file.SetTo(path.Path(), B_READ_ONLY);
	}
	BMessage settings;
	if (status == B_OK)
		status = settings.Unflatten(&file);

	if (status == B_OK) {
		BFormattingConventions conventions(&settings);
		fDefaultLocale.SetFormattingConventions(conventions);

		_SetPreferredLanguages(&settings);
		
		bool preferred;
		if (settings.FindBool(kTranslateFilesystemField, &preferred) == B_OK)
			_SetFilesystemTranslationPreferred(preferred);

		return B_OK;
	}


	// Something went wrong (no settings file or invalid BMessage), so we
	// set everything to default values

	fPreferredLanguages.MakeEmpty();
	fPreferredLanguages.AddString(kLanguageField, "en");
	BLanguage defaultLanguage("en_US");
	fDefaultLocale.SetLanguage(defaultLanguage);
	BFormattingConventions conventions("en_US");
	fDefaultLocale.SetFormattingConventions(conventions);

	return status;
}


status_t
RosterData::_LoadTimeSettings()
{
	BPath path;
	BFile file;
	status_t status = find_directory(B_USER_SETTINGS_DIRECTORY, &path);
	if (status == B_OK) {
		path.Append("Time settings");
		status = file.SetTo(path.Path(), B_READ_ONLY);
	}
	BMessage settings;
	if (status == B_OK)
		status = settings.Unflatten(&file);
	if (status == B_OK) {
		BString timeZoneID;
		if (settings.FindString(kTimezoneField, &timeZoneID) == B_OK)
			_SetDefaultTimeZone(BTimeZone(timeZoneID.String()));
		else
			_SetDefaultTimeZone(BTimeZone(BTimeZone::kNameOfGmtZone));

		return B_OK;
	}

	// Something went wrong (no settings file or invalid BMessage), so we
	// set everything to default values
	_SetDefaultTimeZone(BTimeZone(BTimeZone::kNameOfGmtZone));

	return status;
}


status_t
RosterData::_SaveLocaleSettings()
{
	BMessage settings;
	status_t status = _AddDefaultFormattingConventionsToMessage(&settings);
	if (status == B_OK)
		_AddPreferredLanguagesToMessage(&settings);
	if (status == B_OK)
		_AddFilesystemTranslationPreferenceToMessage(&settings);

	BPath path;
	if (status == B_OK)
		status = find_directory(B_USER_SETTINGS_DIRECTORY, &path);

	BFile file;
	if (status == B_OK) {
		path.Append("Locale settings");
		status = file.SetTo(path.Path(),
			B_CREATE_FILE | B_ERASE_FILE | B_WRITE_ONLY);
	}
	if (status == B_OK)
		status = settings.Flatten(&file);
	if (status == B_OK)
		status = file.Sync();

	return status;
}


status_t
RosterData::_SaveTimeSettings()
{
	BMessage settings;
	status_t status = _AddDefaultTimeZoneToMessage(&settings);

	BPath path;
	if (status == B_OK)
		status = find_directory(B_USER_SETTINGS_DIRECTORY, &path);

	BFile file;
	if (status == B_OK) {
		path.Append("Time settings");
		status = file.SetTo(path.Path(),
			B_CREATE_FILE | B_ERASE_FILE | B_WRITE_ONLY);
	}
	if (status == B_OK)
		status = settings.Flatten(&file);
	if (status == B_OK)
		status = file.Sync();

	return status;
}


status_t
RosterData::_SetDefaultFormattingConventions(
	const BFormattingConventions& newFormattingConventions)
{
	fDefaultLocale.SetFormattingConventions(newFormattingConventions);

	UErrorCode icuError = U_ZERO_ERROR;
	Locale icuLocale = Locale::createCanonical(newFormattingConventions.ID());
	if (icuLocale.isBogus())
		return B_ERROR;

	Locale::setDefault(icuLocale, icuError);
	if (!U_SUCCESS(icuError))
		return B_ERROR;

	return B_OK;
}


status_t
RosterData::_SetDefaultTimeZone(const BTimeZone& newZone)
{
	fDefaultTimeZone = newZone;

	TimeZone* timeZone = TimeZone::createTimeZone(newZone.ID().String());
	if (timeZone == NULL)
		return B_ERROR;
	TimeZone::adoptDefault(timeZone);

	return B_OK;
}


status_t
RosterData::_SetPreferredLanguages(const BMessage* languages)
=======
InitializeLocaleRoster()
>>>>>>> 1a84d6b3
{
	sLocaleRoster = new (std::nothrow) MutableLocaleRoster();
}


MutableLocaleRoster::MutableLocaleRoster()
{
}


MutableLocaleRoster::~MutableLocaleRoster()
{
}


/*static*/ MutableLocaleRoster*
MutableLocaleRoster::Default()
{
	if (sLocaleRoster == NULL)
		pthread_once(&sLocaleRosterInitOnce, &InitializeLocaleRoster);

	return sLocaleRoster;
}


status_t
MutableLocaleRoster::SetDefaultFormattingConventions(
	const BFormattingConventions& newFormattingConventions)
{
	return fData->SetDefaultFormattingConventions(newFormattingConventions);
}


status_t
MutableLocaleRoster::SetDefaultTimeZone(const BTimeZone& newZone)
{
	return fData->SetDefaultTimeZone(newZone);
}


status_t
MutableLocaleRoster::SetPreferredLanguages(const BMessage* languages)
{
	return fData->SetPreferredLanguages(languages);
}


status_t
MutableLocaleRoster::SetFilesystemTranslationPreferred(bool preferred)
{
	return fData->SetFilesystemTranslationPreferred(preferred);
}


status_t
MutableLocaleRoster::LoadSystemCatalog(BCatalog* catalog) const
{
	if (!catalog)
		return B_BAD_VALUE;

	// figure out libbe-image (shared object) by name
	image_info info;
	int32 cookie = 0;
	bool found = false;

	while (get_next_image_info(0, &cookie, &info) == B_OK) {
		if (info.data < (void*)&be_app
			&& (char*)info.data + info.data_size > (void*)&be_app) {
			found = true;
			break;
		}
	}

	if (!found)
		return B_ERROR;

	// load the catalog for libbe into the given catalog
	entry_ref ref;
	status_t status = BEntry(info.name).GetRef(&ref);
	if (status != B_OK)
		return status;

	return catalog->SetTo(ref);
}


/*
 * creates a new (empty) catalog of the given type (the request is dispatched
 * to the appropriate add-on).
 * If the add-on doesn't support catalog-creation or if the creation fails,
 * NULL is returned, otherwise a pointer to the freshly created catalog.
 * Any created catalog will be initialized with the given signature and
 * language-name.
 */
BCatalogData*
MutableLocaleRoster::CreateCatalog(const char* type, const char* signature,
	const char* language)
{
	if (!type || !signature || !language)
		return NULL;

	BAutolock lock(fData->fLock);
	if (!lock.IsLocked())
		return NULL;

	int32 count = fData->fCatalogAddOnInfos.CountItems();
	for (int32 i = 0; i < count; ++i) {
		CatalogAddOnInfo* info = (CatalogAddOnInfo*)
			fData->fCatalogAddOnInfos.ItemAt(i);
		if (info->fName.ICompare(type)!=0 || !info->MakeSureItsLoaded()
			|| !info->fCreateFunc)
			continue;

		BCatalogData* catalog = info->fCreateFunc(signature, language);
		if (catalog) {
			info->fLoadedCatalogs.AddItem(catalog);
			info->UnloadIfPossible();
			return catalog;
		}
	}

	return NULL;
}


/*
 * Loads a catalog for the given signature, language and fingerprint.
 * The request to load this catalog is dispatched to all add-ons in turn,
 * until an add-on reports success.
 * If a catalog depends on another language (as 'english-british' depends
 * on 'english') the dependant catalogs are automatically loaded, too.
 * So it is perfectly possible that this method returns a catalog-chain
 * instead of a single catalog.
 * NULL is returned if no matching catalog could be found.
 */
BCatalogData*
MutableLocaleRoster::LoadCatalog(const entry_ref& catalogOwner,
	const char* language, int32 fingerprint) const
{
	BAutolock lock(fData->fLock);
	if (!lock.IsLocked())
		return NULL;

	int32 count = fData->fCatalogAddOnInfos.CountItems();
	for (int32 i = 0; i < count; ++i) {
		CatalogAddOnInfo* info = (CatalogAddOnInfo*)
			fData->fCatalogAddOnInfos.ItemAt(i);

		if (!info->MakeSureItsLoaded() || !info->fInstantiateFunc)
			continue;
		BMessage languages;
		if (language)
			// try to load catalogs for the given language:
			languages.AddString("language", language);
		else
			// try to load catalogs for one of the preferred languages:
			GetPreferredLanguages(&languages);

		BCatalogData* catalog = NULL;
		const char* lang;
		for (int32 l=0; languages.FindString("language", l, &lang)==B_OK; ++l) {
			catalog = info->fInstantiateFunc(catalogOwner, lang, fingerprint);
			if (catalog)
				info->fLoadedCatalogs.AddItem(catalog);
			// Chain-load catalogs for languages that depend on
			// other languages.
			// The current implementation uses the filename in order to
			// detect dependencies (parenthood) between languages (it
			// traverses from "english_british_oxford" to "english_british"
			// to "english"):
			int32 pos;
			BString langName(lang);
			BCatalogData* currCatalog = catalog;
			BCatalogData* nextCatalog = NULL;
			while ((pos = langName.FindLast('_')) >= 0) {
				// language is based on parent, so we load that, too:
				// (even if the parent catalog was not found)
				langName.Truncate(pos);
				nextCatalog = info->fInstantiateFunc(catalogOwner,
					langName.String(), fingerprint);
				if (nextCatalog) {
					info->fLoadedCatalogs.AddItem(nextCatalog);
					if(currCatalog)
						currCatalog->SetNext(nextCatalog);
					else
						catalog = nextCatalog;
					currCatalog = nextCatalog;
				}
			}
			if (catalog != NULL)
				return catalog;
		}
		info->UnloadIfPossible();
	}

	return NULL;
}


/*
 * unloads the given catalog (or rather: catalog-chain).
 * Every single catalog of the chain will be deleted automatically.
 * Add-ons that have no more current catalogs are unloaded, too.
 */
status_t
MutableLocaleRoster::UnloadCatalog(BCatalogData* catalog)
{
	if (!catalog)
		return B_BAD_VALUE;

	BAutolock lock(fData->fLock);
	if (!lock.IsLocked())
		return B_ERROR;

	status_t res = B_ERROR;
	BCatalogData* nextCatalog;

	while (catalog != NULL) {
		nextCatalog = catalog->Next();
		int32 count = fData->fCatalogAddOnInfos.CountItems();
		for (int32 i = 0; i < count; ++i) {
			CatalogAddOnInfo* info = static_cast<CatalogAddOnInfo*>(
				fData->fCatalogAddOnInfos.ItemAt(i));
			if (info->fLoadedCatalogs.HasItem(catalog)) {
				info->fLoadedCatalogs.RemoveItem(catalog);
				delete catalog;
				info->UnloadIfPossible();
				res = B_OK;
				break;
			}
		}
		catalog = nextCatalog;
	}
	return res;
}


}	// namespace BPrivate<|MERGE_RESOLUTION|>--- conflicted
+++ resolved
@@ -39,504 +39,7 @@
 
 
 static void
-<<<<<<< HEAD
-InitializeRosterData()
-{
-	sRosterData = new (std::nothrow) RosterData(BLanguage("en_US"),
-		BFormattingConventions("en_US"));
-}
-
-
-RosterData::RosterData(const BLanguage& language,
-	const BFormattingConventions& conventions)
-	:
-	fLock("LocaleRosterData"),
-	fDefaultLocale(&language, &conventions),
-	fIsFilesystemTranslationPreferred(false),
-	fAreResourcesLoaded(false)
-{
-	fInitStatus = _Initialize();
-}
-
-
-RosterData::~RosterData()
-{
-	BAutolock lock(fLock);
-
-	_CleanupCatalogAddOns();
-	closelog();
-}
-
-
-/*static*/ RosterData*
-RosterData::Default()
-{
-	if (sRosterData == NULL)
-		pthread_once(&sRosterDataInitOnce, &BPrivate::InitializeRosterData);
-
-	return sRosterData;
-}
-
-
-status_t
-RosterData::InitCheck() const
-{
-	return fAreResourcesLoaded ? B_OK : B_NO_INIT;
-}
-
-
-status_t
-RosterData::Refresh()
-{
-	BAutolock lock(fLock);
-	if (!lock.IsLocked())
-		return B_ERROR;
-
-	_LoadLocaleSettings();
-	_LoadTimeSettings();
-
-	return B_OK;
-}
-
-
-int
-RosterData::CompareInfos(const void* left, const void* right)
-{
-	return ((CatalogAddOnInfo*)right)->fPriority
-		- ((CatalogAddOnInfo*)left)->fPriority;
-}
-
-
-status_t
-RosterData::SetDefaultFormattingConventions(
-	const BFormattingConventions& newFormattingConventions)
-{
-	status_t status = B_OK;
-
-	BAutolock lock(fLock);
-	if (!lock.IsLocked())
-		return B_ERROR;
-
-	status = _SetDefaultFormattingConventions(newFormattingConventions);
-
-	if (status == B_OK)
-		status = _SaveLocaleSettings();
-
-	if (status == B_OK) {
-		BMessage updateMessage(B_LOCALE_CHANGED);
-		status = _AddDefaultFormattingConventionsToMessage(&updateMessage);
-		if (status == B_OK)
-			status = be_roster->Broadcast(&updateMessage);
-	}
-
-	return status;
-}
-
-
-status_t
-RosterData::SetDefaultTimeZone(const BTimeZone& newZone)
-{
-	status_t status = B_OK;
-
-	BAutolock lock(fLock);
-	if (!lock.IsLocked())
-		return B_ERROR;
-
-	status = _SetDefaultTimeZone(newZone);
-
-	if (status == B_OK)
-		status = _SaveTimeSettings();
-
-	if (status == B_OK) {
-		BMessage updateMessage(B_LOCALE_CHANGED);
-		status = _AddDefaultTimeZoneToMessage(&updateMessage);
-		if (status == B_OK)
-			status = be_roster->Broadcast(&updateMessage);
-	}
-
-	return status;
-}
-
-
-status_t
-RosterData::SetPreferredLanguages(const BMessage* languages)
-{
-	status_t status = B_OK;
-
-	BAutolock lock(fLock);
-	if (!lock.IsLocked())
-		return B_ERROR;
-
-	status = _SetPreferredLanguages(languages);
-
-	if (status == B_OK)
-		status = _SaveLocaleSettings();
-
-	if (status == B_OK) {
-		BMessage updateMessage(B_LOCALE_CHANGED);
-		status = _AddPreferredLanguagesToMessage(&updateMessage);
-		if (status == B_OK)
-			status = be_roster->Broadcast(&updateMessage);
-	}
-
-	return status;
-}
-
-
-status_t
-RosterData::SetFilesystemTranslationPreferred(bool preferred)
-{
-	BAutolock lock(fLock);
-	if (!lock.IsLocked())
-		return B_ERROR;
-
-	_SetFilesystemTranslationPreferred(preferred);
-
-	status_t status = _SaveLocaleSettings();
-
-	if (status == B_OK) {
-		BMessage updateMessage(B_LOCALE_CHANGED);
-		status = _AddFilesystemTranslationPreferenceToMessage(&updateMessage);
-		if (status == B_OK)
-			status = be_roster->Broadcast(&updateMessage);
-	}
-
-	return status;
-}
-
-
-status_t
-RosterData::_Initialize()
-{
-	openlog_team("liblocale.so", LOG_PID, LOG_USER);
-#ifndef DEBUG
-	setlogmask_team(LOG_UPTO(LOG_WARNING));
-#endif
-
-	status_t result = _InitializeCatalogAddOns();
-	if (result != B_OK)
-		return result;
-
-	if ((result = Refresh()) != B_OK)
-		return result;
-
-	fInitStatus = B_OK;
-	return B_OK;
-}
-
-
-/*
-iterate over add-on-folders and collect information about each
-catalog-add-ons (types of catalogs) into fCatalogAddOnInfos.
-*/
-status_t
-RosterData::_InitializeCatalogAddOns()
-{
-	BAutolock lock(fLock);
-	if (!lock.IsLocked())
-		return B_ERROR;
-
-	// add info about embedded default catalog:
-	CatalogAddOnInfo* defaultCatalogAddOnInfo
-		= new(std::nothrow) CatalogAddOnInfo("Default", "",
-			DefaultCatalog::kDefaultCatalogAddOnPriority);
-	if (!defaultCatalogAddOnInfo)
-		return B_NO_MEMORY;
-
-	defaultCatalogAddOnInfo->fInstantiateFunc = DefaultCatalog::Instantiate;
-	defaultCatalogAddOnInfo->fCreateFunc = DefaultCatalog::Create;
-	fCatalogAddOnInfos.AddItem((void*)defaultCatalogAddOnInfo);
-
-	directory_which folders[] = {
-		B_USER_NONPACKAGED_ADDONS_DIRECTORY,
-		B_USER_ADDONS_DIRECTORY,
-		B_COMMON_NONPACKAGED_ADDONS_DIRECTORY,
-		B_COMMON_ADDONS_DIRECTORY,
-		B_SYSTEM_ADDONS_DIRECTORY,
-	};
-	BPath addOnPath;
-	BDirectory addOnFolder;
-	char buf[4096];
-	status_t err;
-	for (uint32 f = 0; f < sizeof(folders) / sizeof(directory_which); ++f) {
-		find_directory(folders[f], &addOnPath);
-		BString addOnFolderName(addOnPath.Path());
-		addOnFolderName << "/locale/catalogs";
-
-		system_info info;
-		if (get_system_info(&info) == B_OK
-				&& (info.abi & B_HAIKU_ABI_MAJOR)
-				!= (B_HAIKU_ABI & B_HAIKU_ABI_MAJOR)) {
-			switch (B_HAIKU_ABI & B_HAIKU_ABI_MAJOR) {
-				case B_HAIKU_ABI_GCC_2:
-					addOnFolderName << "/gcc2";
-					break;
-				case B_HAIKU_ABI_GCC_4:
-					addOnFolderName << "/gcc4";
-					break;
-			}
-		}
-
-
-		err = addOnFolder.SetTo(addOnFolderName.String());
-		if (err != B_OK)
-			continue;
-
-		// scan through all the folder's entries for catalog add-ons:
-		int32 count;
-		int8 priority;
-		entry_ref eref;
-		BNode node;
-		BEntry entry;
-		dirent* dent;
-		while ((count = addOnFolder.GetNextDirents((dirent*)buf, 4096)) > 0) {
-			dent = (dirent*)buf;
-			while (count-- > 0) {
-				if (strcmp(dent->d_name, ".") && strcmp(dent->d_name, "..")
-						&& strcmp(dent->d_name, "gcc2")
-						&& strcmp(dent->d_name, "gcc4")) {
-					// we have found (what should be) a catalog-add-on:
-					eref.device = dent->d_pdev;
-					eref.directory = dent->d_pino;
-					eref.set_name(dent->d_name);
-					entry.SetTo(&eref, true);
-						// traverse through any links to get to the real thang!
-					node.SetTo(&entry);
-					priority = -1;
-					if (node.ReadAttr(kPriorityAttr, B_INT8_TYPE, 0,
-						&priority, sizeof(int8)) <= 0) {
-						// add-on has no priority-attribute yet, so we load it
-						// to fetch the priority from the corresponding
-						// symbol...
-						BString fullAddOnPath(addOnFolderName);
-						fullAddOnPath << "/" << dent->d_name;
-						image_id image = load_add_on(fullAddOnPath.String());
-						if (image >= B_OK) {
-							uint8* prioPtr;
-							if (get_image_symbol(image, "gCatalogAddOnPriority",
-								B_SYMBOL_TYPE_DATA,
-								(void**)&prioPtr) == B_OK) {
-								priority = *prioPtr;
-								node.WriteAttr(kPriorityAttr, B_INT8_TYPE, 0,
-									&priority, sizeof(int8));
-							} else {
-								log_team(LOG_ERR,
-									"couldn't get priority for add-on %s\n",
-									fullAddOnPath.String());
-							}
-							unload_add_on(image);
-						} else {
-							log_team(LOG_ERR,
-								"couldn't load add-on %s, error: %s\n",
-								fullAddOnPath.String(), strerror(image));
-						}
-					}
-
-					if (priority >= 0) {
-						// add-ons with priority < 0 will be ignored
-						CatalogAddOnInfo* addOnInfo
-							= new(std::nothrow) CatalogAddOnInfo(dent->d_name,
-								addOnFolderName, priority);
-						if (addOnInfo)
-							fCatalogAddOnInfos.AddItem((void*)addOnInfo);
-					}
-				}
-				// Bump the dirent-pointer by length of the dirent just handled:
-				dent = (dirent*)((char*)dent + dent->d_reclen);
-			}
-		}
-	}
-	fCatalogAddOnInfos.SortItems(CompareInfos);
-
-	return B_OK;
-}
-
-
-/*
- * unloads all catalog-add-ons (which will throw away all loaded catalogs, too)
- */
-void
-RosterData::_CleanupCatalogAddOns()
-{
-	BAutolock lock(fLock);
-	if (!lock.IsLocked())
-		return;
-
-	int32 count = fCatalogAddOnInfos.CountItems();
-	for (int32 i = 0; i<count; ++i) {
-		CatalogAddOnInfo* info
-			= static_cast<CatalogAddOnInfo*>(fCatalogAddOnInfos.ItemAt(i));
-		delete info;
-	}
-	fCatalogAddOnInfos.MakeEmpty();
-}
-
-
-status_t
-RosterData::_LoadLocaleSettings()
-{
-	BPath path;
-	BFile file;
-	status_t status = find_directory(B_USER_SETTINGS_DIRECTORY, &path);
-	if (status == B_OK) {
-		path.Append("Locale settings");
-		status = file.SetTo(path.Path(), B_READ_ONLY);
-	}
-	BMessage settings;
-	if (status == B_OK)
-		status = settings.Unflatten(&file);
-
-	if (status == B_OK) {
-		BFormattingConventions conventions(&settings);
-		fDefaultLocale.SetFormattingConventions(conventions);
-
-		_SetPreferredLanguages(&settings);
-		
-		bool preferred;
-		if (settings.FindBool(kTranslateFilesystemField, &preferred) == B_OK)
-			_SetFilesystemTranslationPreferred(preferred);
-
-		return B_OK;
-	}
-
-
-	// Something went wrong (no settings file or invalid BMessage), so we
-	// set everything to default values
-
-	fPreferredLanguages.MakeEmpty();
-	fPreferredLanguages.AddString(kLanguageField, "en");
-	BLanguage defaultLanguage("en_US");
-	fDefaultLocale.SetLanguage(defaultLanguage);
-	BFormattingConventions conventions("en_US");
-	fDefaultLocale.SetFormattingConventions(conventions);
-
-	return status;
-}
-
-
-status_t
-RosterData::_LoadTimeSettings()
-{
-	BPath path;
-	BFile file;
-	status_t status = find_directory(B_USER_SETTINGS_DIRECTORY, &path);
-	if (status == B_OK) {
-		path.Append("Time settings");
-		status = file.SetTo(path.Path(), B_READ_ONLY);
-	}
-	BMessage settings;
-	if (status == B_OK)
-		status = settings.Unflatten(&file);
-	if (status == B_OK) {
-		BString timeZoneID;
-		if (settings.FindString(kTimezoneField, &timeZoneID) == B_OK)
-			_SetDefaultTimeZone(BTimeZone(timeZoneID.String()));
-		else
-			_SetDefaultTimeZone(BTimeZone(BTimeZone::kNameOfGmtZone));
-
-		return B_OK;
-	}
-
-	// Something went wrong (no settings file or invalid BMessage), so we
-	// set everything to default values
-	_SetDefaultTimeZone(BTimeZone(BTimeZone::kNameOfGmtZone));
-
-	return status;
-}
-
-
-status_t
-RosterData::_SaveLocaleSettings()
-{
-	BMessage settings;
-	status_t status = _AddDefaultFormattingConventionsToMessage(&settings);
-	if (status == B_OK)
-		_AddPreferredLanguagesToMessage(&settings);
-	if (status == B_OK)
-		_AddFilesystemTranslationPreferenceToMessage(&settings);
-
-	BPath path;
-	if (status == B_OK)
-		status = find_directory(B_USER_SETTINGS_DIRECTORY, &path);
-
-	BFile file;
-	if (status == B_OK) {
-		path.Append("Locale settings");
-		status = file.SetTo(path.Path(),
-			B_CREATE_FILE | B_ERASE_FILE | B_WRITE_ONLY);
-	}
-	if (status == B_OK)
-		status = settings.Flatten(&file);
-	if (status == B_OK)
-		status = file.Sync();
-
-	return status;
-}
-
-
-status_t
-RosterData::_SaveTimeSettings()
-{
-	BMessage settings;
-	status_t status = _AddDefaultTimeZoneToMessage(&settings);
-
-	BPath path;
-	if (status == B_OK)
-		status = find_directory(B_USER_SETTINGS_DIRECTORY, &path);
-
-	BFile file;
-	if (status == B_OK) {
-		path.Append("Time settings");
-		status = file.SetTo(path.Path(),
-			B_CREATE_FILE | B_ERASE_FILE | B_WRITE_ONLY);
-	}
-	if (status == B_OK)
-		status = settings.Flatten(&file);
-	if (status == B_OK)
-		status = file.Sync();
-
-	return status;
-}
-
-
-status_t
-RosterData::_SetDefaultFormattingConventions(
-	const BFormattingConventions& newFormattingConventions)
-{
-	fDefaultLocale.SetFormattingConventions(newFormattingConventions);
-
-	UErrorCode icuError = U_ZERO_ERROR;
-	Locale icuLocale = Locale::createCanonical(newFormattingConventions.ID());
-	if (icuLocale.isBogus())
-		return B_ERROR;
-
-	Locale::setDefault(icuLocale, icuError);
-	if (!U_SUCCESS(icuError))
-		return B_ERROR;
-
-	return B_OK;
-}
-
-
-status_t
-RosterData::_SetDefaultTimeZone(const BTimeZone& newZone)
-{
-	fDefaultTimeZone = newZone;
-
-	TimeZone* timeZone = TimeZone::createTimeZone(newZone.ID().String());
-	if (timeZone == NULL)
-		return B_ERROR;
-	TimeZone::adoptDefault(timeZone);
-
-	return B_OK;
-}
-
-
-status_t
-RosterData::_SetPreferredLanguages(const BMessage* languages)
-=======
 InitializeLocaleRoster()
->>>>>>> 1a84d6b3
 {
 	sLocaleRoster = new (std::nothrow) MutableLocaleRoster();
 }
